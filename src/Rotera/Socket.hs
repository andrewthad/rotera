{-# language GADTs #-}
{-# language NamedFieldPuns #-}
{-# language ScopedTypeVariables #-}
{-# language DataKinds #-}
{-# language LambdaCase #-}
{-# language BangPatterns #-}
{-# language TypeApplications #-}
{-# language OverloadedStrings #-}

module Rotera.Socket
  ( server
  ) where

import Control.Concurrent.STM (TVar)
import Control.Exception (throwIO)
import Data.ByteString (ByteString)
import Data.Bytes.Types (MutableBytes(..))
import Data.Word (Word16)
import Rotera.Unsafe (Rotera)
import Data.Primitive (MutableByteArray(..),ByteArray)
import Data.Primitive (PrimArray,SmallArray,Prim)
import Data.Word (Word32,Word64)
import GHC.Exts (RealWorld)
import Control.Concurrent (ThreadId)
import Rotera.Unsafe (EventRange(..),Rotera(..))
import System.ByteOrder (Fixed(Fixed),ByteOrder(LittleEndian))
import Socket.Stream.IPv4 (Connection,SendException(..))
import Socket.Stream.IPv4 (CloseException(..),ReceiveException(..))
import Socket.Stream.IPv4 (Interruptibility(..),Peer(..))
import Socket.Stream.IPv4 (AcceptException(..))

import qualified Data.Vector.Primitive.Mutable as PV
import qualified Control.Concurrent.STM as STM
import qualified Net.IPv4 as IPv4
import qualified Socket.Stream.IPv4 as SCK
import qualified Data.Primitive as PM
import qualified Data.ByteString.Char8 as BC
import qualified Data.Bytes.Unsliced as BU
import qualified Socket.Stream.Uninterruptible.MutableBytes as SMB
import qualified Rotera.Nonblocking as NB
import qualified Rotera

-- TODO: Collapse msgSizes and respBuf into a single
-- field.
data Static = Static
  !(TVar Bool)
  -- Interruptedness. If true, tell clients to disconnect
  !Connection -- connection
  !ByteArray -- description of client with square brackets
  !(MutableByteArray RealWorld)
  -- request buffer, holds one request
  !(MutableByteArray RealWorld)
  -- response buffer, exactly 8 bytes
  !(PrimArray Word32) -- queue resolver
  !(SmallArray Rotera) -- data for each queue, same length as resolver

data Dynamic = Dynamic
  -- request buffer for sizes of messages
  !(MutableByteArray RealWorld)
  -- request buffer for concatenated payloads, needed
  -- for concurrent ingest
  !(MutableByteArray RealWorld)

<<<<<<< HEAD
-- Sanity checks:
-- * Reject pushes with more than 2^20 messages
-- * Cap reads at 2^18 messages
-- * Cap stream batch sizes at 2^18 messages
=======
-- | Start a rotera server on 127.0.0.1
>>>>>>> b881b7cd
server ::
     Word16
     -- ^ Port at which the server will listen.
  -> TVar Bool
     -- ^ Interrupt. When this becomes @True@, stop accepting
     -- new connections and gracefully close all open
     -- connections.
  -> PrimArray Word32
     -- ^ Queue resolver
  -> SmallArray Rotera
     -- ^ Metadata for each queue, must be the same
     -- length as the queue resolver.
  -> IO ()
server p intr resolver roteras = do
  e <- SCK.withListener
    Peer{address=IPv4.loopback,port=p}
    (\lstn prt -> do
      BC.putStr $ BC.concat
        [ "[localhost][info] Listening on port "
        , BC.pack (show prt)
        , "\n"
        ]
      active <- STM.newTVarIO 0
      let go = do
            e <- SCK.interruptibleForkAcceptedUnmasked
              active intr lstn
              (\e descr -> case e of
                Left ClosePeerContinuedSending -> do
                  BC.putStr $ BC.concat
                    [ BU.toByteString descr
                    , "[warn] Continued sending.\n"
                    ]
                Right _ -> pure ()
              )
              (\conn peer -> do
                descr <- describePeer peer
                BC.putStr $ BC.concat
                  [ BU.toByteString descr
                  , "[info] Established connection.\n"
                  ]
                reqBufStatic <- PM.newByteArray reqSz
                respBuf <- PM.newByteArray 8
                let static = Static
                      intr conn descr reqBufStatic respBuf resolver roteras
                -- No real reason for the reqBuf to start at 64 bytes.
                -- It must be at least 32 bytes to handle requests.
                reqBufDynamic <- PM.newByteArray 64
                -- The payload buffer really should start at zero. Not
                -- for correctness but because there is no way to
                -- estimate the size of what we will be receiving.
                payloadBuf <- PM.newByteArray 0
                handleConnection static (Dynamic reqBufDynamic payloadBuf)
                pure descr
              )
            case e of
              Right (_ :: ThreadId) -> go
              Left err -> case err of
                AcceptConnectionAborted -> do
                  BC.putStr "[localhost][info] Connection aborted by client.\n"
                  go
                AcceptFileDescriptorLimit -> do
                  -- Gracefully bring down the server if there are no
                  -- more file descriptors available.
                  -- This might not be the best choice.
                  STM.atomically (STM.writeTVar intr True)
                  BC.putStr "[localhost][crit] File descriptor limit. Shutting down.\n"
                AcceptFirewalled -> do
                  STM.atomically (STM.writeTVar intr True)
                  BC.putStr "[localhost][crit] Firewall prevents accepting connection. Shutting down.\n"
                AcceptInterrupted -> do
                  BC.putStr "[localhost][info] Beginning graceful shutdown.\n"
      go
      STM.atomically $ do
        n <- STM.readTVar active
        STM.check (n <= 0)
    )
  case e of
    Left err -> throwIO err
    Right () -> pure ()

describePeer :: Peer -> IO ByteArray
describePeer (Peer{address,port}) =
  BU.fromByteString $ BC.concat
    [ "["
    , IPv4.encodeUtf8 address
    , ":"
    , BC.pack (show port)
    , "]"
    ]

-- This continues to service requests forever until the
-- client decides to close the connection or until a graceful
-- shutdown is requested or the client errors out.
handleConnection ::
     Static
  -> Dynamic
  -> IO ()
handleConnection static@(Static intr conn descr reqBuf respBuf resolver roteras) (Dynamic msgSizes0 payloadBuf0) = do
  SMB.receiveExactly conn (MutableBytes reqBuf 0 reqSz) >>= \case
    Left err -> documentExceptionCommand descr err
    Right _ -> decodeReq reqBuf >>= \case
      Nothing -> BC.putStr $ BC.concat
        [ BU.toByteString descr
        , "[warn] Client sent an invalid request.\n"
        ]
      Just req -> case req of
<<<<<<< HEAD
        Push msgCountW queue -> if msgCountW > 1048576
          then BC.putStr $ BC.concat
              [ BU.toByteString descr
              , "[warn] Client tried to push more than 1048576 messages.\n"
              ]
          else case resolve resolver queue of
            Nothing -> BC.putStr $ BC.concat
              [ BU.toByteString descr
              , "[warn] Client tried to push to non-existing queue.\n"
              ]
            Just queueIx -> do
              let msgCount = fromIntegral msgCountW :: Int
              let r = PM.indexSmallArray roteras queueIx
              msgSizes1 <- ensureCapacity msgSizes0 (msgCount * 4)
              SMB.receiveExactly conn (MutableBytes msgSizes1 0 (msgCount * 4)) >>= \case
                Left err -> documentExceptionPush descr err
                Right (_ :: ()) -> do
                  -- TODO: Attempt to load the payload directly into
                  -- the mmapped region.
                  let msgSzVec :: PV.MVector RealWorld (Fixed 'LittleEndian Word32)
                      msgSzVec = PV.MVector 0 msgCount msgSizes1 
                  payloadSz <- vecFoldl
                    (\x y -> pure (x + fromIntegral y))
                    (0 :: Int)
                    msgSzVec
                  payloadBuf1 <- ensureCapacity payloadBuf0 payloadSz
                  SMB.receiveExactly conn (MutableBytes payloadBuf1 0 payloadSz) >>= \case
                    Left err -> documentExceptionPush descr err
                    Right (_ :: ()) -> do
                      Rotera.pushMany r msgSzVec
                        (MutableBytes payloadBuf1 0 payloadSz)
                      handleConnection static (Dynamic msgSizes1 payloadBuf1)
        Read queue msgCountUncroppedW firstIdentW -> case resolve resolver queue of
=======
        Push msgCountW queue -> case resolve resolver queue of
          Nothing -> BC.putStr $ BC.concat
            [ BU.toByteString descr
            , "[warn] Client tried to push to non-existing queue.\n"
            ]
          Just queueIx -> do
            let msgCount = fromIntegral msgCountW :: Int
            let r = PM.indexSmallArray roteras queueIx
            msgSizes1 <- ensureCapacity msgSizes0 (msgCount * 4)
            SMB.receiveExactly conn (MutableBytes msgSizes1 0 (msgCount * 4)) >>= \case
              Left err -> documentExceptionPush descr err
              Right (_ :: ()) -> do
                -- TODO: Attempt to load the payload directly into
                -- the mmapped region.
                let msgSzVec :: PV.MVector RealWorld (Fixed 'LittleEndian Word32)
                    msgSzVec = PV.MVector 0 msgCount msgSizes1
                payloadSz <- vecFoldl
                  (\x y -> pure (x + fromIntegral y))
                  (0 :: Int)
                  msgSzVec
                payloadBuf1 <- ensureCapacity payloadBuf0 payloadSz
                SMB.receiveExactly conn (MutableBytes payloadBuf1 0 payloadSz) >>= \case
                  Left err -> documentExceptionPush descr err
                  Right (_ :: ()) -> do
                    Rotera.pushMany r msgSzVec
                      (MutableBytes payloadBuf1 0 payloadSz)
                    handleConnection static (Dynamic msgSizes1 payloadBuf1)
        Read queue firstIdentW msgCountW -> case resolve resolver queue of
>>>>>>> b881b7cd
          Nothing -> BC.putStr $ BC.concat
            [ BU.toByteString descr
            , "[warn] Client tried to read from non-existing queue.\n"
            ]
          Just queueIx -> do
            msgCountW <- if msgCountUncroppedW > 262144
              then do
                BC.putStr $ BC.concat
                  [ BU.toByteString descr
                  , "[warn] Cropping large read.\n"
                  ]
                pure 262144
              else pure msgCountUncroppedW
            BC.putStr $ BC.concat
              [ BU.toByteString descr
              , "[debug] Reading up to "
              , BC.pack (show msgCountW)
              , " messages starting from "
              , BC.pack (show firstIdentW)
              , ".\n"
              ]
            let r = PM.indexSmallArray roteras queueIx
                firstIdent = fromIntegral firstIdentW :: Int
                msgCount = fromIntegral msgCountW :: Int
            msgSizes1 <- ensureCapacity msgSizes0 (24 + (msgCount * 4))
            intrVal <- STM.readTVarIO intr
            PM.writeByteArray msgSizes1 0
              (Fixed @'LittleEndian (intrToIdent intrVal))
            NB.readIntoSocketNonblocking r descr firstIdent msgCount conn msgSizes1 >>= \case
              Nothing -> pure ()
              Just actualCount -> do
                BC.putStr $ BC.concat
                  [ BU.toByteString descr
                  , "[debug] Finish sending "
                  , BC.pack (show actualCount)
                  , " messages.\n"
                  ]
                handleConnection static (Dynamic msgSizes1 payloadBuf0)
        ReadStream queue msgsPerChunkUncroppedW firstIdentW msgCountW -> case resolve resolver queue of
          Nothing -> BC.putStr $ BC.concat
            [ BU.toByteString descr
            , "[warn] Client tried to read from non-existing queue.\n"
            ]
          Just queueIx -> do
            msgsPerChunkW <- if msgsPerChunkUncroppedW > 262144
              then do
                BC.putStr $ BC.concat
                  [ BU.toByteString descr
                  , "[warn] Cropping large read.\n"
                  ]
                pure 262144
              else pure msgsPerChunkUncroppedW
            BC.putStr $ BC.concat
              [ BU.toByteString descr
              , "[debug] Streaming up to "
              , BC.pack (show msgCountW)
              , " messages in chunks of "
              , BC.pack (show msgsPerChunkW)
              , " starting from "
              , BC.pack (show firstIdentW)
              , ".\n"
              ]
            let r = PM.indexSmallArray roteras queueIx
                firstIdent = fromIntegral firstIdentW :: Int
                msgCount = fromIntegral msgCountW :: Int
                msgsPerChunk = fromIntegral msgsPerChunkW :: Int
            msgSizes1 <- ensureCapacity msgSizes0 (24 + (msgsPerChunk * 4))
            -- TODO: Graceful shutdown does not really work correctly
            -- with the streaming interface right now. The problem is
            -- that if we are blocking because we are at the head of
            -- the queue and no new messages are coming in, we never
            -- tell the client that we are done sending stuff. This
            -- is not terribly difficult to fix.
            let go !msgIdent !remaining = if remaining > 0
                  then do
                    intrVal <- STM.readTVarIO intr
                    PM.writeByteArray msgSizes1 0
                      (Fixed @'LittleEndian (intrToIdent intrVal))
                    NB.readIntoSocketBlocking r descr msgIdent (min msgsPerChunk remaining) conn msgSizes1 >>= \case
                      Nothing -> pure ()
                      Just actualCount -> go (msgIdent + actualCount) (remaining - actualCount)
                  else do
                    BC.putStr $ BC.concat
                      [ BU.toByteString descr
                      , "[debug] Finished streaming "
                      , BC.pack (show msgCount)
                      , " messages.\n"
                      ]
                    handleConnection static (Dynamic msgSizes1 payloadBuf0)
            go firstIdent msgCount
        Commit queue -> case resolve resolver queue of
          Nothing -> BC.putStr $ BC.concat
            [ BU.toByteString descr
            , "[warn] Client tried to commit to non-existing queue.\n"
            ]
          Just queueIx -> do
            let r@Rotera{eventRangeVar} = PM.indexSmallArray roteras queueIx
            Rotera.commit r
            EventRange _ nextEvent <- STM.readTVarIO eventRangeVar
            intrVal <- STM.readTVarIO intr
            PM.writeByteArray respBuf 0
              (Fixed @'LittleEndian (intrToIdent intrVal))
            PM.writeByteArray respBuf 1
              (Fixed @'LittleEndian (fromIntegral nextEvent :: Word64))
            SMB.send conn (MutableBytes respBuf 0 16) >>= \case
              Left err -> documentPingSendException descr err
              Right _ -> handleConnection static (Dynamic msgSizes0 payloadBuf0)
        Ping queue -> case resolve resolver queue of
          -- This is very similar to the code for handling Commit.
          -- Consider refactoring.
          Nothing -> BC.putStr $ BC.concat
            [ BU.toByteString descr
            , "[warn] Client tried to ping non-existing queue.\n"
            ]
          Just queueIx -> do
            let Rotera{eventRangeVar} = PM.indexSmallArray roteras queueIx
            EventRange _ nextEvent <- STM.readTVarIO eventRangeVar
            intrVal <- STM.readTVarIO intr
            PM.writeByteArray respBuf 0
              (Fixed @'LittleEndian (intrToIdent intrVal))
            PM.writeByteArray respBuf 1
              (Fixed @'LittleEndian (fromIntegral nextEvent :: Word64))
            SMB.send conn (MutableBytes respBuf 0 16) >>= \case
              Left err -> documentPingSendException descr err
              Right _ -> handleConnection static (Dynamic msgSizes0 payloadBuf0)

resolve :: PrimArray Word32 -> Word32 -> Maybe Int
resolve arr w = go (PM.sizeofPrimArray arr - 1) where
  go !ix = if ix >= 0
    then if PM.indexPrimArray arr ix == w
      then Just ix
      else go (ix - 1)
    else Nothing

-- This does not preserve the elements.
ensureCapacity ::
     MutableByteArray RealWorld
  -> Int
  -> IO (MutableByteArray RealWorld)
ensureCapacity m needed = do
  actual <- PM.getSizeofMutableByteArray m
  if needed > actual
    then PM.newByteArray needed
    else pure m

printPrefixed :: ByteArray -> ByteString -> IO ()
printPrefixed descr msg = BC.putStr $ BC.concat
  [ BU.toByteString descr
  , msg
  ]

documentExceptionCommand :: ByteArray -> ReceiveException 'Uninterruptible -> IO ()
documentExceptionCommand descr = \case
  ReceiveShutdown -> printPrefixed descr
    "[info] Client gracefully closed the connection.\n"
  ReceiveReset -> printPrefixed descr
    "[warn] Client reset the connection instead of sending command.\n"
  ReceiveHostUnreachable -> printPrefixed descr
    "[warn] Client became unreachable instead of sending command.\n"

documentExceptionPush :: ByteArray -> ReceiveException 'Uninterruptible -> IO ()
documentExceptionPush descr = \case
  ReceiveShutdown -> printPrefixed descr
    "[warn] Client closed the connection while sending message sizes.\n"
  ReceiveReset -> printPrefixed descr
    "[warn] Client reset the connection while sending message sizes.\n"
  ReceiveHostUnreachable -> printPrefixed descr
    "[warn] Client became unreachable while sending message sizes.\n"

documentPingSendException :: ByteArray -> SendException 'Uninterruptible -> IO ()
documentPingSendException descr = \case
  SendShutdown -> printPrefixed descr
    "[warn] Client closed connection while server was responding to ping.\n"
  SendReset -> printPrefixed descr
    "[warn] Client reset connection while server was responding to ping.\n"

-- TODO: Really calculate this. I think this number is actually correct.
reqSz :: Int
reqSz = 32

data Req
  = Push
      !Word32 -- queue id
      !Word32 -- number of messages
  | Read
      !Word32 -- queue id
      !Word32 -- maximum number of messages
      !Word64 -- first ident
  | ReadStream
      !Word32 -- queue id
      !Word32 -- maximum messages per chunk
      !Word64 -- first ident
      !Word64 -- exact number of messages
  | Commit
      !Word32 -- queue id
  | Ping
      !Word32 -- queue id

decodeReq :: MutableByteArray RealWorld -> IO (Maybe Req)
decodeReq arr = do
  Fixed ident <- PM.readByteArray arr 0 :: IO (Fixed 'LittleEndian Word64)
  case ident of
    0x70bbf8926f2a1ec6 -> do
      Fixed queue <- PM.readByteArray arr 2 :: IO (Fixed 'LittleEndian Word32)
      Fixed msgCount <- PM.readByteArray arr 3 :: IO (Fixed 'LittleEndian Word32)
      pure (Just (Push msgCount queue))
    0x44adba9e22c5cf56 -> do
      Fixed queue <- PM.readByteArray arr 2 :: IO (Fixed 'LittleEndian Word32)
      pure (Just (Ping queue))
    0xfc54160306bf77d4 -> do
      Fixed queue <- PM.readByteArray arr 2 :: IO (Fixed 'LittleEndian Word32)
      pure (Just (Commit queue))
    0x7a23663364b9d865 -> do
      Fixed queue <- PM.readByteArray arr 2 :: IO (Fixed 'LittleEndian Word32)
      Fixed msgCount <- PM.readByteArray arr 3 :: IO (Fixed 'LittleEndian Word32)
      Fixed firstIdent <- PM.readByteArray arr 2 :: IO (Fixed 'LittleEndian Word64)
      pure (Just (Read queue msgCount firstIdent))
    0xbd4a8ffdc74673dd -> do
      Fixed queue <- PM.readByteArray arr 2 :: IO (Fixed 'LittleEndian Word32)
      Fixed msgsPerChunk <- PM.readByteArray arr 3 :: IO (Fixed 'LittleEndian Word32)
      Fixed firstIdent <- PM.readByteArray arr 2 :: IO (Fixed 'LittleEndian Word64)
      Fixed msgCount <- PM.readByteArray arr 3 :: IO (Fixed 'LittleEndian Word64)
      pure (Just (ReadStream queue msgsPerChunk firstIdent msgCount))
    _ -> pure Nothing

intrToIdent :: Bool -> Word64
intrToIdent = \case
  True -> shutdownIdent
  False -> aliveIdent

_readIdent :: Word64
_readIdent = 0x7a23663364b9d865

_streamIdent :: Word64
_streamIdent = 0xbd4a8ffdc74673dd

_pingIdent :: Word64
_pingIdent = 0x44adba9e22c5cf56

_pushIdent :: Word64
_pushIdent = 0x70bbf8926f2a1ec6

shutdownIdent :: Word64
shutdownIdent = 0x024d91a955128d3a

aliveIdent :: Word64
aliveIdent = 0x6063977ea508edcc

_commitIdent :: Word64
_commitIdent = 0xfc54160306bf77d4

vecFoldl :: Prim a => (b -> a -> IO b) -> b -> PV.MVector RealWorld a -> IO b
vecFoldl f !b0 !v = go 0 b0 where
  go !ix !b = if ix < PV.length v
    then (f b =<< PV.unsafeRead v ix) >>= go (ix + 1)
    else pure b<|MERGE_RESOLUTION|>--- conflicted
+++ resolved
@@ -61,14 +61,12 @@
   -- for concurrent ingest
   !(MutableByteArray RealWorld)
 
-<<<<<<< HEAD
 -- Sanity checks:
 -- * Reject pushes with more than 2^20 messages
 -- * Cap reads at 2^18 messages
 -- * Cap stream batch sizes at 2^18 messages
-=======
+
 -- | Start a rotera server on 127.0.0.1
->>>>>>> b881b7cd
 server ::
      Word16
      -- ^ Port at which the server will listen.
@@ -175,7 +173,6 @@
         , "[warn] Client sent an invalid request.\n"
         ]
       Just req -> case req of
-<<<<<<< HEAD
         Push msgCountW queue -> if msgCountW > 1048576
           then BC.putStr $ BC.concat
               [ BU.toByteString descr
@@ -196,7 +193,7 @@
                   -- TODO: Attempt to load the payload directly into
                   -- the mmapped region.
                   let msgSzVec :: PV.MVector RealWorld (Fixed 'LittleEndian Word32)
-                      msgSzVec = PV.MVector 0 msgCount msgSizes1 
+                      msgSzVec = PV.MVector 0 msgCount msgSizes1
                   payloadSz <- vecFoldl
                     (\x y -> pure (x + fromIntegral y))
                     (0 :: Int)
@@ -209,36 +206,6 @@
                         (MutableBytes payloadBuf1 0 payloadSz)
                       handleConnection static (Dynamic msgSizes1 payloadBuf1)
         Read queue msgCountUncroppedW firstIdentW -> case resolve resolver queue of
-=======
-        Push msgCountW queue -> case resolve resolver queue of
-          Nothing -> BC.putStr $ BC.concat
-            [ BU.toByteString descr
-            , "[warn] Client tried to push to non-existing queue.\n"
-            ]
-          Just queueIx -> do
-            let msgCount = fromIntegral msgCountW :: Int
-            let r = PM.indexSmallArray roteras queueIx
-            msgSizes1 <- ensureCapacity msgSizes0 (msgCount * 4)
-            SMB.receiveExactly conn (MutableBytes msgSizes1 0 (msgCount * 4)) >>= \case
-              Left err -> documentExceptionPush descr err
-              Right (_ :: ()) -> do
-                -- TODO: Attempt to load the payload directly into
-                -- the mmapped region.
-                let msgSzVec :: PV.MVector RealWorld (Fixed 'LittleEndian Word32)
-                    msgSzVec = PV.MVector 0 msgCount msgSizes1
-                payloadSz <- vecFoldl
-                  (\x y -> pure (x + fromIntegral y))
-                  (0 :: Int)
-                  msgSzVec
-                payloadBuf1 <- ensureCapacity payloadBuf0 payloadSz
-                SMB.receiveExactly conn (MutableBytes payloadBuf1 0 payloadSz) >>= \case
-                  Left err -> documentExceptionPush descr err
-                  Right (_ :: ()) -> do
-                    Rotera.pushMany r msgSzVec
-                      (MutableBytes payloadBuf1 0 payloadSz)
-                    handleConnection static (Dynamic msgSizes1 payloadBuf1)
-        Read queue firstIdentW msgCountW -> case resolve resolver queue of
->>>>>>> b881b7cd
           Nothing -> BC.putStr $ BC.concat
             [ BU.toByteString descr
             , "[warn] Client tried to read from non-existing queue.\n"
